--- conflicted
+++ resolved
@@ -18,27 +18,14 @@
 # Run test script:
 # > rosrun dvrk_python dvrk_mtm_test.py -a <arm-name>
 
-<<<<<<< HEAD
 import argparse
 import crtk
 import dvrk
 import numpy
 import sys
-=======
-# To communicate with the arm using ROS topics, see the python based example dvrk_arm_test.py:
-# > rosrun dvrk_python dvrk_arm_test.py <arm-name>
-
-import argparse
-import sys
-import crtk
-import dvrk
-import math
-import numpy
->>>>>>> 10aa93e8
 
 
 class example_application:
-<<<<<<< HEAD
     def __init__(self, ral, arm_name, expected_interval):
         print('configuring dvrk_mtm_test for {}'.format(arm_name))
         self.ral = ral
@@ -52,20 +39,6 @@
     def home(self):
         self.ral.check_connections()
 
-=======
-
-    # configuration
-    def __init__(self, ros_12, expected_interval):
-        print('configuring for node %s using namespace %s' % (ros_12.node_name(), ros_12.namespace()))
-        self.ros_12 = ros_12
-        self.expected_interval = expected_interval
-        self.arm = dvrk.mtm(arm_name = ros_12.namespace(),
-                            expected_interval = expected_interval)
-        self.coag = crtk.joystick_button('footpedals/coag')
-
-    # homing example
-    def home(self):
->>>>>>> 10aa93e8
         print('starting enable')
         if not self.arm.enable(10):
             sys.exit('failed to enable within 10 seconds')
@@ -84,55 +57,21 @@
         # turn on gravity compensation
         self.arm.use_gravity_compensation(True)
 
-<<<<<<< HEAD
-        print('press COAG pedal to move to the next test')
-
-        print('arm will go limp, hold it and press coag')
-        self.coag.wait(value = 0)
-        self.arm.body.servo_cf(numpy.array([0.0, 0.0, 0.0, 0.0, 0.0, 0.0]))
-
-        print('keep holding arm, press coag, a force in body frame will be applied (direction depends on wrist orientation)')
-=======
-        print('press and relase the COAG pedal to move to the next example, alway hole the arm')
-
+        print('press and release the COAG pedal to move to the next example, alway hole the arm')
         print('arm will go limp')
         self.coag.wait(value = 0)
         self.arm.body.servo_cf(numpy.array([0.0, 0.0, 0.0, 0.0, 0.0, 0.0]))
 
         print('a force in body frame will be applied (direction depends on wrist orientation)')
->>>>>>> 10aa93e8
         self.coag.wait(value = 0)
         self.arm.body_set_cf_orientation_absolute(False)
         self.arm.body.servo_cf(numpy.array([0.0, 0.0, -3.0, 0.0, 0.0, 0.0]))
 
-<<<<<<< HEAD
-        print('keep holding arm, press coag, a force in world frame will be applied (fixed direction)')
-=======
         print('a force in world frame will be applied (fixed direction)')
->>>>>>> 10aa93e8
         self.coag.wait(value = 0)
         self.arm.body_set_cf_orientation_absolute(True)
         self.arm.body.servo_cf(numpy.array([0.0, 0.0, -3.0, 0.0, 0.0, 0.0]))
 
-<<<<<<< HEAD
-        print('keep holding arm, press coag, orientation will be locked')
-        self.coag.wait(value = 0)
-        self.arm.lock_orientation_as_is()
-
-        print('keep holding arm, press coag, force will be removed')
-        self.coag.wait(value = 0)
-        self.arm.body.servo_cf(numpy.array([0.0, 0.0, 0.0, 0.0, 0.0, 0.0]))
-
-        print('keep holding arm, press coag, orientation will be unlocked')
-        self.coag.wait(value = 0)
-        self.arm.unlock_orientation()
-
-        print('keep holding arm, press coag, arm will freeze in position')
-        self.coag.wait(value = 0)
-        self.arm.move_jp(self.arm.measured_jp()).wait()
-
-        print('press coag to end')
-=======
         print('orientation will be locked')
         self.coag.wait(value = 0)
         self.arm.lock_orientation_as_is()
@@ -150,7 +89,6 @@
         self.arm.hold()
 
         print('press and release coag to end')
->>>>>>> 10aa93e8
         self.coag.wait(value = 0)
 
     # main method
@@ -159,15 +97,9 @@
         self.tests()
 
 
-<<<<<<< HEAD
 def main():
     argv = crtk.ral.parse_argv(sys.argv[1:]) # skip argv[0], script name
     ral = crtk.ral('dvrk_mtm_test')
-=======
-if __name__ == '__main__':
-    # ros init node so we can use default ros arguments (e.g. __ns:= for namespace)
-    argv = crtk.ros_12.parse_argv(sys.argv)
->>>>>>> 10aa93e8
 
     # parse arguments
     parser = argparse.ArgumentParser()
@@ -181,12 +113,5 @@
     application = example_application(ral, args.arm, args.interval)
     ral.spin_and_execute(application.run)
 
-<<<<<<< HEAD
 if __name__ == '__main__':
-    main()
-=======
-    # ROS 1 or 2 wrapper
-    ros_12 = crtk.ros_12('dvrk_mtm_test', args.arm)
-    application = example_application(ros_12, args.interval)
-    ros_12.spin_and_execute(application.run)
->>>>>>> 10aa93e8
+    main()