#!/usr/bin/env python

# Author: Anton Deguet
# Date: 2017-07-22

# (C) Copyright 2017-2023 Johns Hopkins University (JHU), All Rights Reserved.

# --- begin cisst license - do not edit ---

# This software is provided "as is" under an open source license, with
# no warranty.  The complete license can be found in license.txt and
# http://www.cisst.org/cisst/license.txt.

# --- end cisst license ---

# Start a single arm using
# > rosrun dvrk_robot dvrk_console_json -j <console-file>
# Run test script:
# > rosrun dvrk_python dvrk_mtm_cartesian_impedance.py -a <arm-name>

<<<<<<< HEAD
import argparse
import crtk
from crtk_msgs.msg import CartesianImpedance
import dvrk
import numpy
import sys

=======
# To communicate with the arm using ROS topics, see the python based example dvrk_arm_test.py:
# > rosrun dvrk_python dvrk_mtm_cartesian_impedance <arm-name>

import argparse
import sys
import crtk
import dvrk
import numpy

# for servo_ci, not part of CRTK yet
import rospy
from crtk_msgs.msg import CartesianImpedance

>>>>>>> 10aa93e8

class example_application:
<<<<<<< HEAD
    def __init__(self, ral, arm_name, expected_interval):
        print('configuring dvrk_mtm_cartesian_impedance for {}'.format(arm_name))
        self.ral = ral
        self.expected_interval = expected_interval
        self.arm = dvrk.mtm(ral = ral,
                            arm_name = arm_name,
                            expected_interval = expected_interval)
        self.coag = crtk.joystick_button(ral, 'footpedals/coag', 0)

    # homing example
    def home(self):
        self.ral.check_connections()

=======

    # configuration
    def __init__(self, ros_12, expected_interval):
        print('configuring for node %s using namespace %s' % (ros_12.node_name(), ros_12.namespace()))
        self.ros_12 = ros_12
        self.expected_interval = expected_interval
        self.arm = dvrk.mtm(arm_name = ros_12.namespace(),
                            expected_interval = expected_interval)
        self.coag = crtk.joystick_button('footpedals/coag')
        self.servo_ci_pub = rospy.Publisher(self.arm._arm__full_ros_namespace + '/servo_ci',
                                            CartesianImpedance, latch = True, queue_size = 1)

    # homing example
    def home(self):
>>>>>>> 10aa93e8
        print('starting enable')
        if not self.arm.enable(10):
            sys.exit('failed to enable within 10 seconds')
        print('starting home')
        if not self.arm.home(10):
            sys.exit('failed to home within 10 seconds')
        # get current joints just to set size
        print('move to starting position')
        goal = numpy.copy(self.arm.setpoint_jp())
        # go to zero position, make sure 3rd joint is past cannula
        goal.fill(0)
        self.arm.move_jp(goal).wait()

    # tests
    def tests(self):
        # turn on gravity compensation
        self.arm.use_gravity_compensation(True)

        gains = CartesianImpedance()
<<<<<<< HEAD

=======
>>>>>>> 10aa93e8
        # set orientation to identity quaternions
        gains.force_orientation.w = 1.0
        gains.torque_orientation.w = 1.0

<<<<<<< HEAD
        print('press COAG pedal to move to next example')
=======
        print('press and release the COAG pedal to move to next example, alway hold the arm')
>>>>>>> 10aa93e8

        print('arm will be constrained in X/Y plane around the current position')
        self.coag.wait(value = 0)
        # set gains in z direction
        gains.position_negative.p.z = -200.0
        gains.position_positive.p.z = -200.0
        gains.position_negative.d.z = -5.0
        gains.position_positive.d.z = -5.0
        gains.force_position.x = self.arm.measured_cp().p[0]
        gains.force_position.y = self.arm.measured_cp().p[1]
        gains.force_position.z = self.arm.measured_cp().p[2]
<<<<<<< HEAD
        self.arm.servo_ci(gains)
=======
        self.servo_ci_pub.publish(gains)
>>>>>>> 10aa93e8

        print('orientation will be locked')
        self.coag.wait(value = 0)
        self.arm.lock_orientation_as_is()

        print('arm will be constrained in X/Y half plane around the current position')
        self.coag.wait(value = 0)
        # set gains in z direction, stiffer in half positive, 0 in negative
        gains.position_negative.p.z = 0.0
        gains.position_positive.p.z = -500.0
        gains.position_negative.d.z = 0.0
        gains.position_positive.d.z = -15.0
        gains.force_position.x = self.arm.measured_cp().p[0]
        gains.force_position.y = self.arm.measured_cp().p[1]
        gains.force_position.z = self.arm.measured_cp().p[2]
<<<<<<< HEAD
        self.arm.servo_ci(gains)
=======
        self.servo_ci_pub.publish(gains)
>>>>>>> 10aa93e8

        print('an horizontal line will be created around the current position, with viscosity along the line')
        self.coag.wait(value = 0)
        # set gains in x, z directions for the line
        gains.position_negative.p.x = -200.0
        gains.position_positive.p.x = -200.0
        gains.position_negative.d.x = -5.0
        gains.position_positive.d.x = -5.0
        gains.position_negative.p.z = -200.0
        gains.position_positive.p.z = -200.0
        gains.position_negative.d.z = -5.0
        gains.position_positive.d.z = -5.0
        # viscosity along the line
        gains.position_negative.d.y = -10.0
        gains.position_positive.d.y = -10.0
        # always start from current position to avoid jumps
        gains.force_position.x = self.arm.measured_cp().p[0]
        gains.force_position.y = self.arm.measured_cp().p[1]
        gains.force_position.z = self.arm.measured_cp().p[2]
<<<<<<< HEAD
        self.arm.servo_ci(gains)
=======
        self.servo_ci_pub.publish(gains)
>>>>>>> 10aa93e8

        print('a plane will be created perpendicular to the master gripper')
        self.coag.wait(value = 0)
        # set gains in x, z directions for the line
        gains.position_negative.p.x = 0.0
        gains.position_positive.p.x = 0.0
        gains.position_negative.d.x = 0.0
        gains.position_positive.d.x = 0.0
        gains.position_negative.p.y = 0.0
        gains.position_positive.p.y = 0.0
        gains.position_negative.d.y = 0.0
        gains.position_positive.d.y = 0.0
        gains.position_negative.p.z = -200.0
        gains.position_positive.p.z = -200.0
        gains.position_negative.d.z = -5.0
        gains.position_positive.d.z = -5.0

        stiffOri = -0.2
        dampOri = -0.01
        gains.orientation_negative.p.x = stiffOri
        gains.orientation_positive.p.x = stiffOri
        gains.orientation_negative.d.x = dampOri
        gains.orientation_positive.d.x = dampOri
        gains.orientation_negative.p.y = stiffOri
        gains.orientation_positive.p.y = stiffOri
        gains.orientation_negative.d.y = dampOri
        gains.orientation_positive.d.y = dampOri
        gains.orientation_negative.p.z = 0.0
        gains.orientation_positive.p.z = 0.0
        gains.orientation_negative.d.z = 0.0
        gains.orientation_positive.d.z = 0.0

        # always start from current position to avoid jumps
        gains.force_position.x = self.arm.measured_cp().p[0]
        gains.force_position.y = self.arm.measured_cp().p[1]
        gains.force_position.z = self.arm.measured_cp().p[2]
        orientationQuaternion = self.arm.measured_cp().M.GetQuaternion()
        gains.force_orientation.x = orientationQuaternion[0]
        gains.force_orientation.y = orientationQuaternion[1]
        gains.force_orientation.z = orientationQuaternion[2]
        gains.force_orientation.w = orientationQuaternion[3]
        gains.torque_orientation.x = orientationQuaternion[0]
        gains.torque_orientation.y = orientationQuaternion[1]
        gains.torque_orientation.z = orientationQuaternion[2]
        gains.torque_orientation.w = orientationQuaternion[3]
<<<<<<< HEAD
        self.arm.servo_ci(gains)
        self.arm.unlock_orientation()

        print('keep holding arm, press coag, arm will freeze in position')
        self.coag.wait(value = 0)
        self.arm.move_jp(self.arm.measured_jp()).wait()

        print('press coag to end')
        self.coag.wait(value = 0)
=======
        self.servo_ci_pub.publish(gains)
        self.arm.unlock_orientation()

        print('arm will freeze in position')
        self.coag.wait(value = 0)
        self.arm.hold()
>>>>>>> 10aa93e8

    # main method
    def run(self):
        self.home()
        self.tests()

<<<<<<< HEAD

def main():
    argv = crtk.ral.parse_argv(sys.argv[1:]) # skip argv[0], script name
=======
if __name__ == '__main__':
    # ros init node so we can use default ros arguments (e.g. __ns:= for namespace)
    argv = crtk.ros_12.parse_argv(sys.argv)
>>>>>>> 10aa93e8

    # parse arguments
    parser = argparse.ArgumentParser()
    parser.add_argument('-a', '--arm', type=str, required=True,
                        choices=['MTML', 'MTMR'],
                        help = 'arm name corresponding to ROS topics without namespace.  Use __ns:= to specify the namespace')
    parser.add_argument('-i', '--interval', type=float, default=0.01,
                        help = 'expected interval in seconds between messages sent by the device')
    args = parser.parse_args(argv)

    ral = crtk.ral('dvrk_mtm_cartesian_impedance')
    application = example_application(ral, args.arm, args.interval)
    ral.spin_and_execute(application.run)

<<<<<<< HEAD

if __name__ == '__main__':
    main()
=======
    # ROS 1 or 2 wrapper
    ros_12 = crtk.ros_12('dvrk_mtm_cartesian_impedance_test', args.arm)
    application = example_application(ros_12, args.interval)
    ros_12.spin_and_execute(application.run)
>>>>>>> 10aa93e8
<|MERGE_RESOLUTION|>--- conflicted
+++ resolved
@@ -18,7 +18,6 @@
 # Run test script:
 # > rosrun dvrk_python dvrk_mtm_cartesian_impedance.py -a <arm-name>
 
-<<<<<<< HEAD
 import argparse
 import crtk
 from crtk_msgs.msg import CartesianImpedance
@@ -26,24 +25,8 @@
 import numpy
 import sys
 
-=======
-# To communicate with the arm using ROS topics, see the python based example dvrk_arm_test.py:
-# > rosrun dvrk_python dvrk_mtm_cartesian_impedance <arm-name>
-
-import argparse
-import sys
-import crtk
-import dvrk
-import numpy
-
-# for servo_ci, not part of CRTK yet
-import rospy
-from crtk_msgs.msg import CartesianImpedance
-
->>>>>>> 10aa93e8
 
 class example_application:
-<<<<<<< HEAD
     def __init__(self, ral, arm_name, expected_interval):
         print('configuring dvrk_mtm_cartesian_impedance for {}'.format(arm_name))
         self.ral = ral
@@ -57,22 +40,6 @@
     def home(self):
         self.ral.check_connections()
 
-=======
-
-    # configuration
-    def __init__(self, ros_12, expected_interval):
-        print('configuring for node %s using namespace %s' % (ros_12.node_name(), ros_12.namespace()))
-        self.ros_12 = ros_12
-        self.expected_interval = expected_interval
-        self.arm = dvrk.mtm(arm_name = ros_12.namespace(),
-                            expected_interval = expected_interval)
-        self.coag = crtk.joystick_button('footpedals/coag')
-        self.servo_ci_pub = rospy.Publisher(self.arm._arm__full_ros_namespace + '/servo_ci',
-                                            CartesianImpedance, latch = True, queue_size = 1)
-
-    # homing example
-    def home(self):
->>>>>>> 10aa93e8
         print('starting enable')
         if not self.arm.enable(10):
             sys.exit('failed to enable within 10 seconds')
@@ -92,19 +59,11 @@
         self.arm.use_gravity_compensation(True)
 
         gains = CartesianImpedance()
-<<<<<<< HEAD
-
-=======
->>>>>>> 10aa93e8
         # set orientation to identity quaternions
         gains.force_orientation.w = 1.0
         gains.torque_orientation.w = 1.0
 
-<<<<<<< HEAD
-        print('press COAG pedal to move to next example')
-=======
         print('press and release the COAG pedal to move to next example, alway hold the arm')
->>>>>>> 10aa93e8
 
         print('arm will be constrained in X/Y plane around the current position')
         self.coag.wait(value = 0)
@@ -116,11 +75,7 @@
         gains.force_position.x = self.arm.measured_cp().p[0]
         gains.force_position.y = self.arm.measured_cp().p[1]
         gains.force_position.z = self.arm.measured_cp().p[2]
-<<<<<<< HEAD
         self.arm.servo_ci(gains)
-=======
-        self.servo_ci_pub.publish(gains)
->>>>>>> 10aa93e8
 
         print('orientation will be locked')
         self.coag.wait(value = 0)
@@ -136,11 +91,7 @@
         gains.force_position.x = self.arm.measured_cp().p[0]
         gains.force_position.y = self.arm.measured_cp().p[1]
         gains.force_position.z = self.arm.measured_cp().p[2]
-<<<<<<< HEAD
         self.arm.servo_ci(gains)
-=======
-        self.servo_ci_pub.publish(gains)
->>>>>>> 10aa93e8
 
         print('an horizontal line will be created around the current position, with viscosity along the line')
         self.coag.wait(value = 0)
@@ -160,11 +111,7 @@
         gains.force_position.x = self.arm.measured_cp().p[0]
         gains.force_position.y = self.arm.measured_cp().p[1]
         gains.force_position.z = self.arm.measured_cp().p[2]
-<<<<<<< HEAD
         self.arm.servo_ci(gains)
-=======
-        self.servo_ci_pub.publish(gains)
->>>>>>> 10aa93e8
 
         print('a plane will be created perpendicular to the master gripper')
         self.coag.wait(value = 0)
@@ -210,39 +157,21 @@
         gains.torque_orientation.y = orientationQuaternion[1]
         gains.torque_orientation.z = orientationQuaternion[2]
         gains.torque_orientation.w = orientationQuaternion[3]
-<<<<<<< HEAD
         self.arm.servo_ci(gains)
-        self.arm.unlock_orientation()
-
-        print('keep holding arm, press coag, arm will freeze in position')
-        self.coag.wait(value = 0)
-        self.arm.move_jp(self.arm.measured_jp()).wait()
-
-        print('press coag to end')
-        self.coag.wait(value = 0)
-=======
-        self.servo_ci_pub.publish(gains)
         self.arm.unlock_orientation()
 
         print('arm will freeze in position')
         self.coag.wait(value = 0)
         self.arm.hold()
->>>>>>> 10aa93e8
 
     # main method
     def run(self):
         self.home()
         self.tests()
 
-<<<<<<< HEAD
 
 def main():
     argv = crtk.ral.parse_argv(sys.argv[1:]) # skip argv[0], script name
-=======
-if __name__ == '__main__':
-    # ros init node so we can use default ros arguments (e.g. __ns:= for namespace)
-    argv = crtk.ros_12.parse_argv(sys.argv)
->>>>>>> 10aa93e8
 
     # parse arguments
     parser = argparse.ArgumentParser()
@@ -257,13 +186,6 @@
     application = example_application(ral, args.arm, args.interval)
     ral.spin_and_execute(application.run)
 
-<<<<<<< HEAD
 
 if __name__ == '__main__':
-    main()
-=======
-    # ROS 1 or 2 wrapper
-    ros_12 = crtk.ros_12('dvrk_mtm_cartesian_impedance_test', args.arm)
-    application = example_application(ros_12, args.interval)
-    ros_12.spin_and_execute(application.run)
->>>>>>> 10aa93e8
+    main()