<launch>

  <arg name="arm" />
<<<<<<< HEAD
  <arg name="config" />
=======
>>>>>>> 2ca86fcb

  <arg name="config" default="$(find dvrk_config)/console/console-$(arg arm)_KIN_SIMULATED.json" />
  <arg name="model" default="$(find dvrk_model)/model/$(arg arm).urdf.xacro" />

  <node name="dvrk_$(arg arm)_node"
        pkg="dvrk_robot"
        type="dvrk_console_json"
        args="-j $(arg config)"
        output="screen"/>

  <group ns="$(arg arm)">
      <arg name="gui" default="false" />
      <arg name="rate" default="20" />

      <param name="robot_description" command="rosrun xacro xacro $(arg model) prefix:=$(arg arm)_"/>
      <param name="use_gui" value="$(arg gui)"/>
      <param name="rate" value="$(arg rate)"/>

      <rosparam param="source_list" subst_value="True">
<<<<<<< HEAD
          [/dvrk/$(arg arm)/measured_js,
           /dvrk/$(arg arm)/jaw/measured_js,
           /dvrk/$(arg arm)/gripper/measured_js]
=======
          [/$(arg arm)/state_joint_current,
           /$(arg arm)/state_jaw_current,
           /$(arg arm)/state_gripper_current]
>>>>>>> 2ca86fcb
      </rosparam>

      <node name="joint_state_publisher" pkg="joint_state_publisher" type="joint_state_publisher" />
      <node name="robot_state_publisher" pkg="robot_state_publisher" type="robot_state_publisher" />
  </group>

  <node name="rviz" pkg="rviz" type="rviz"
     args="-d $(find dvrk_model)/rviz_config/$(arg arm).rviz" />

</launch><|MERGE_RESOLUTION|>--- conflicted
+++ resolved
@@ -1,10 +1,6 @@
 <launch>
 
   <arg name="arm" />
-<<<<<<< HEAD
-  <arg name="config" />
-=======
->>>>>>> 2ca86fcb
 
   <arg name="config" default="$(find dvrk_config)/console/console-$(arg arm)_KIN_SIMULATED.json" />
   <arg name="model" default="$(find dvrk_model)/model/$(arg arm).urdf.xacro" />
@@ -24,15 +20,9 @@
       <param name="rate" value="$(arg rate)"/>
 
       <rosparam param="source_list" subst_value="True">
-<<<<<<< HEAD
-          [/dvrk/$(arg arm)/measured_js,
-           /dvrk/$(arg arm)/jaw/measured_js,
-           /dvrk/$(arg arm)/gripper/measured_js]
-=======
-          [/$(arg arm)/state_joint_current,
-           /$(arg arm)/state_jaw_current,
-           /$(arg arm)/state_gripper_current]
->>>>>>> 2ca86fcb
+          [/$(arg arm)/measured_js,
+           /$(arg arm)/jaw/measured_js,
+           /$(arg arm)/gripper/measured_js]
       </rosparam>
 
       <node name="joint_state_publisher" pkg="joint_state_publisher" type="joint_state_publisher" />
