--- conflicted
+++ resolved
@@ -129,10 +129,8 @@
     }
     
     // Endoscope focus
-    if (mConsole->mDaVinciEndoscopeFocus) {
-        const std::string name = mConsole->mDaVinciEndoscopeFocus->GetName();
-        const std::string topic_name = "endoscope_focus";
-        dvrk::add_topics_endoscope_focus(*pub_bridge, topic_name, name, version);
+    if (m_console->mDaVinciEndoscopeFocus) {
+        add_topics_endoscope_focus();
     }
 
     // digital inputs
@@ -343,7 +341,6 @@
          _arm_name + "/tool_type");
 }
 
-<<<<<<< HEAD
 void dvrk::console::add_topics_console(void)
 {
     const std::string _ros_namespace = "console/";
@@ -387,6 +384,39 @@
                       m_console->GetName(), "Main");
     m_connections.Add(events_bridge().GetName(), "Console",
                       m_console->GetName(), "Main");
+}
+
+void dvrk::console::add_topics_endoscope_focus(void)
+{
+    const std::string _ros_namespace = "endoscope_focus/";
+    const std::string _focus_component_name = m_console->mDaVinciEndoscopeFocus->GetName();
+
+    // events
+    events_bridge().AddPublisherFromEventWrite<bool, std_msgs::Bool>
+        (_focus_component_name, "Locked",
+         _ros_namespace + "/locked");
+    events_bridge().AddPublisherFromEventWrite<bool, std_msgs::Bool>
+        (_focus_component_name, "FocusingIn",
+         _ros_namespace + "/focusing_in");
+    events_bridge().AddPublisherFromEventWrite<bool, std_msgs::Bool>
+        (_focus_component_name, "FocusingOut",
+         _ros_namespace + "/focusing_out");
+
+    // commands
+    subscribers_bridge().AddSubscriberToCommandWrite<bool, std_msgs::Bool>
+        (_focus_component_name, "Lock",
+         _ros_namespace + "/lock");
+    subscribers_bridge().AddSubscriberToCommandWrite<bool, std_msgs::Bool>
+        (_focus_component_name, "FocusIn",
+         _ros_namespace + "/focus_in");
+    subscribers_bridge().AddSubscriberToCommandWrite<bool, std_msgs::Bool>
+        (_focus_component_name, "FocusOut",
+         _ros_namespace + "/focus_out");
+
+    m_connections.Add(subscribers_bridge().GetName(), _focus_component_name,
+                      _focus_component_name, "Control");
+    m_connections.Add(events_bridge().GetName(), _focus_component_name,
+                      _focus_component_name, "Control");
 }
 
 void dvrk::console::add_topics_io(void)
@@ -447,24 +477,6 @@
             (_interface_name, "Button", _arm_name + "/io/" + event->second);
         m_connections.Add(events_bridge().GetName(), _interface_name,
                           _io_component_name, _interface_name);
-=======
-    // Endoscope focus
-    if (mConsole->mDaVinciEndoscopeFocus) {
-        const std::string name = mConsole->mDaVinciEndoscopeFocus->GetName();
-        dvrk::connect_bridge_endoscope_focus(mBridgeName, name);
-    }
-
-    // connect foot pedal, all arms use same
-    mtsManagerLocal * componentManager = mtsManagerLocal::GetInstance();
-    typedef mtsIntuitiveResearchKitConsole::DInputSourceType DInputSourceType;
-    const DInputSourceType::const_iterator inputsEnd = mConsole->mDInputSources.end();
-    DInputSourceType::const_iterator inputsIter;
-    for (inputsIter = mConsole->mDInputSources.begin();
-         inputsIter != inputsEnd;
-         ++inputsIter) {
-        componentManager->Connect(mBridgeName, inputsIter->second.second + "_" + inputsIter->first,
-                                  inputsIter->second.first, inputsIter->second.second);
->>>>>>> 16d62d9a
     }
 }
 
