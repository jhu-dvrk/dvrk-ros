/* -*- Mode: C++; tab-width: 4; indent-tabs-mode: nil; c-basic-offset: 4 -*-    */
/* ex: set filetype=cpp softtabstop=4 shiftwidth=4 tabstop=4 cindent expandtab: */
/*
  $Id: mainQtMTM.cpp 4588 2013-12-04 22:53:51Z adeguet1 $

  Author(s):  Zihan Chen
  Created on: 2013-07-15

  (C) Copyright 2013 Johns Hopkins University (JHU), All Rights Reserved.

--- begin cisst license - do not edit ---

This software is provided "as is" under an open source license, with
no warranty.  The complete license can be found in license.txt and
http://www.cisst.org/cisst/license.txt.

--- end cisst license ---
*/


#include <iostream>
#include <cisstCommon.h>
#include <cisstVector.h>
#include <cisstMultiTaskQt.h>

#include <sawControllers/mtsPID.h>
#include <sawControllers/mtsPIDQtWidget.h>
#include <sawRobotIO1394/mtsRobotIO1394.h>
#include <sawRobotIO1394/mtsRobotIO1394QtWidgetFactory.h>
#include <sawIntuitiveResearchKit/mtsIntuitiveResearchKitMTM.h>
#include <sawIntuitiveResearchKit/mtsIntuitiveResearchKitArmQtWidget.h>

#include <cisst_ros_bridge/mtsROSBridge.h>


int main(int argc, char** argv)
{
  // log configuration
  cmnLogger::SetMask(CMN_LOG_ALLOW_ALL);
  cmnLogger::SetMaskDefaultLog(CMN_LOG_ALLOW_ALL);
  cmnLogger::SetMaskFunction(CMN_LOG_ALLOW_ALL);
  cmnLogger::AddChannel(std::cerr, CMN_LOG_ALLOW_ERRORS_AND_WARNINGS);

  // ---- WARNING: hack to remove ros args ----
  ros::V_string argout;
  ros::removeROSArgs(argc, argv, argout);
  argc = argout.size();
  // ------------------------------------------

  // parse options  
  int firewirePort = 0;
  std::string config_io;
  std::string config_pid;
  std::string config_kinematics;
  std::string config_name;
  cmnCommandLineOptions options;
  options.AddOptionOneValue("i", "io-master", "config file for master robot IO",
                            cmnCommandLineOptions::REQUIRED_OPTION, &config_io);
  options.AddOptionOneValue("p", "pid-master", "config file for master PID controller",
                            cmnCommandLineOptions::REQUIRED_OPTION, &config_pid);
  options.AddOptionOneValue("k", "kinematic-master", "config file for master robot kinematic",
                            cmnCommandLineOptions::REQUIRED_OPTION, &config_kinematics);
  options.AddOptionOneValue("n", "name-master", "config file for master robot name",
                            cmnCommandLineOptions::REQUIRED_OPTION, &config_name);
  options.AddOptionOneValue("f", "firewire", "firewire port number(s)",
                            cmnCommandLineOptions::OPTIONAL_OPTION, &firewirePort);

  std::string errorMessage;
  if (!options.Parse(argc, argv, errorMessage)) {
    std::cerr << "Error: " << errorMessage << std::endl;
    options.PrintUsage(std::cerr);
    return -1;
  }

  // now components
  mtsManagerLocal * componentManager = mtsManagerLocal::GetInstance();

  // create a Qt application and tab to hold all widgets
  mtsQtApplication *qtAppTask = new mtsQtApplication("QtApplication", argc, argv);
  qtAppTask->Configure();
  componentManager->AddComponent(qtAppTask);

  // IO
  mtsRobotIO1394 * io = new mtsRobotIO1394("io", 1.0 * cmn_ms, firewirePort);
  io->Configure(config_io);
  componentManager->AddComponent(io);

  // connect ioGUIMaster to io
  mtsRobotIO1394QtWidgetFactory * robotWidgetFactory = new mtsRobotIO1394QtWidgetFactory("robotWidgetFactory");
  componentManager->AddComponent(robotWidgetFactory);
  componentManager->Connect("robotWidgetFactory", "RobotConfiguration", "io", "Configuration");
  robotWidgetFactory->Configure();

  // mtsPID
  mtsPID* pid = new mtsPID("pid", 5 * cmn_ms);
  pid->Configure(config_pid);
  componentManager->AddComponent(pid);
  componentManager->Connect(pid->GetName(), "RobotJointTorqueInterface", "io", config_name);
  componentManager->Connect(pid->GetName(), "ExecIn", "io", "ExecOut");

  // PID Master GUI
  mtsPIDQtWidget * pidMasterGUI = new mtsPIDQtWidget("pid master",8);
  pidMasterGUI->Configure();
  componentManager->AddComponent(pidMasterGUI);
  componentManager->Connect(pidMasterGUI->GetName(), "Controller", pid->GetName(), "Controller");

  // mtm
  mtsIntuitiveResearchKitMTM* mtm = new mtsIntuitiveResearchKitMTM(config_name, 5 * cmn_ms);
  mtm->Configure(config_kinematics);
  componentManager->AddComponent(mtm);
  componentManager->Connect(mtm->GetName(), "PID", pid->GetName(), "Controller");
  componentManager->Connect(mtm->GetName(), "RobotIO", "io", config_name);

  // mtm GUI
  mtsIntuitiveResearchKitArmQtWidget* mtmGUI = new mtsIntuitiveResearchKitArmQtWidget(config_name+"GUI");
  componentManager->AddComponent(mtmGUI);
  componentManager->Connect(mtmGUI->GetName(), "Manipulator", mtm->GetName(), "Robot");


  //-------------------------------------------------------
  // Start ROS Bridge
  // ------------------------------------------------------

  // ros wrapper
  mtsROSBridge robotBridge("RobotBridge", 20 * cmn_ms, true);

  // connect to mtm
  robotBridge.AddPublisherFromReadCommand<prmPositionJointGet, sensor_msgs::JointState>(
        config_name, "GetPositionJoint", "/dvrk_mtm/joint_position_current");
  robotBridge.AddPublisherFromReadCommand<prmPositionCartesianGet, geometry_msgs::Pose>(
        config_name, "GetPositionCartesian", "/dvrk_mtm/cartesian_pose_current");
  robotBridge.AddPublisherFromReadCommand<double, std_msgs::Float32>  (
        config_name, "GetGripperPosition", "/dvrk_mtm/gripper_position_current");
  robotBridge.AddPublisherFromReadCommand<vctDoubleVec, cisst_msgs::vctDoubleVec>(
        pid->GetName(), "GetEffortJoint", "/dvrk_mtm/joint_effort_current");
  robotBridge.AddPublisherFromEventWrite<prmEventButton, std_msgs::Bool>(
<<<<<<< HEAD
        "Clutch","Button","/dvrk_footpedal/clutch_state");
  robotBridge.AddPublisherFromEventVoid(
         config_name,"GripperPinchEvent","/dvrk_mtm/gripper_pinch_state");
=======
              "Clutch","Button","/dvrk_footpedal/clutch_state");
  robotBridge.AddPublisherFromEventWrite<prmEventButton, std_msgs::Bool>(
              "Coag","Button","/dvrk_footpedal/coag_state");
>>>>>>> 50d4c4da


  // Finally Working Form; However it is still unsafe since there is no safety check.
  // Use with caution and with your hand on the E-Stop.
  robotBridge.AddSubscriberToWriteCommand<prmForceTorqueJointSet , sensor_msgs::JointState>(
        pid->GetName(), "SetTorqueJoint", "/dvrk_mtm/set_joint_effort");
  robotBridge.AddSubscriberToWriteCommand<prmPositionJointSet, sensor_msgs::JointState>(
        pid->GetName(),"SetPositionJoint","/dvrk_mtm/set_position_joint");
  robotBridge.AddSubscriberToWriteCommand<std::string, std_msgs::String>(
        config_name, "SetRobotControlState", "/dvrk_mtm/set_robot_state");
  robotBridge.AddSubscriberToWriteCommand<prmPositionCartesianSet, geometry_msgs::Pose>(
        config_name, "SetPositionCartesian", "/dvrk_mtm/set_position_cartesian");


  componentManager->AddComponent(&robotBridge);
  componentManager->Connect(robotBridge.GetName(), config_name, mtm->GetName(), "Robot");
  componentManager->Connect(robotBridge.GetName(), pid->GetName(), pid->GetName(), "Controller");
  componentManager->Connect(robotBridge.GetName(),"Clutch","io","CLUTCH");
  componentManager->Connect(robotBridge.GetName(),"Coag","io","COAG");

  //-------------------------------------------------------
  // End ROS Bridge
  // ------------------------------------------------------


  // organize all widgets in a tab widget
  QTabWidget * tabWidget = new QTabWidget;
  // io gui
  mtsRobotIO1394QtWidgetFactory::WidgetListType::const_iterator iterator;
  for (iterator = robotWidgetFactory->Widgets().begin();
       iterator != robotWidgetFactory->Widgets().end();
       ++iterator)
  {
    tabWidget->addTab(*iterator, (*iterator)->GetName().c_str());
  }
  // pid gui
  tabWidget->addTab(pidMasterGUI, (config_name + "PID").c_str());
  // mtm gui
  tabWidget->addTab(mtmGUI, mtm->GetName().c_str());
  // button gui
  tabWidget->addTab(robotWidgetFactory->ButtonsWidget(), "Buttons");
  // show widget
  tabWidget->show();


  //-------------- create the components ------------------

  io->CreateAndWait(2.0 * cmn_s); // this will also create the pids as they are in same thread
  io->StartAndWait(2.0 * cmn_s);
  pid->StartAndWait(2.0 * cmn_s);

  // start all other components
  componentManager->CreateAllAndWait(2.0 * cmn_s);
  componentManager->StartAllAndWait(2.0 * cmn_s);  

  // QtApp will run here
  componentManager->KillAllAndWait(2.0 * cmn_s);
  componentManager->Cleanup();

  // delete dvgc robot
  delete pid;
  delete pidMasterGUI;
  delete mtm;
  delete mtmGUI;

  // stop all logs
  cmnLogger::Kill();
}






<|MERGE_RESOLUTION|>--- conflicted
+++ resolved
@@ -134,15 +134,11 @@
   robotBridge.AddPublisherFromReadCommand<vctDoubleVec, cisst_msgs::vctDoubleVec>(
         pid->GetName(), "GetEffortJoint", "/dvrk_mtm/joint_effort_current");
   robotBridge.AddPublisherFromEventWrite<prmEventButton, std_msgs::Bool>(
-<<<<<<< HEAD
-        "Clutch","Button","/dvrk_footpedal/clutch_state");
-  robotBridge.AddPublisherFromEventVoid(
-         config_name,"GripperPinchEvent","/dvrk_mtm/gripper_pinch_state");
-=======
               "Clutch","Button","/dvrk_footpedal/clutch_state");
   robotBridge.AddPublisherFromEventWrite<prmEventButton, std_msgs::Bool>(
               "Coag","Button","/dvrk_footpedal/coag_state");
->>>>>>> 50d4c4da
+  robotBridge.AddPublisherFromEventVoid(
+              config_name,"GripperPinchEvent","/dvrk_mtm/gripper_pinch_event");
 
 
   // Finally Working Form; However it is still unsafe since there is no safety check.
